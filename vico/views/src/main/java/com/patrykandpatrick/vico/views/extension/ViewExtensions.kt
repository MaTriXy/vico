--- conflicted
+++ resolved
@@ -20,22 +20,7 @@
 import android.view.View
 import android.widget.OverScroller
 import androidx.core.view.updatePadding
-<<<<<<< HEAD
-import com.patrykandpatrick.vico.core.model.Point
-import kotlin.math.min
-
-internal fun measureDimension(desiredSize: Int, measureSpec: Int): Int {
-    val specMode = View.MeasureSpec.getMode(measureSpec)
-    val specSize = View.MeasureSpec.getSize(measureSpec)
-    return when (specMode) {
-        View.MeasureSpec.EXACTLY -> specSize
-        View.MeasureSpec.AT_MOST -> min(desiredSize, specSize)
-        else -> desiredSize
-    }
-}
-=======
 import com.patrykandpatrick.vico.core.util.Point
->>>>>>> a9adfdbd
 
 internal val Int.specSize: Int
     get() = View.MeasureSpec.getSize(this)
