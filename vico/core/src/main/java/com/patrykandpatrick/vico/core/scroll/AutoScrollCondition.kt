/*
 * Copyright 2023 by Patryk Goworowski and Patrick Michalik.
 *
 * Licensed under the Apache License, Version 2.0 (the "License");
 * you may not use this file except in compliance with the License.
 * You may obtain a copy of the License at
 *
 *     http://www.apache.org/licenses/LICENSE-2.0
 *
 * Unless required by applicable law or agreed to in writing, software
 * distributed under the License is distributed on an "AS IS" BASIS,
 * WITHOUT WARRANTIES OR CONDITIONS OF ANY KIND, either express or implied.
 * See the License for the specific language governing permissions and
 * limitations under the License.
 */

package com.patrykandpatrick.vico.core.scroll

<<<<<<< HEAD
import com.patrykandpatrick.vico.core.entry.ChartEntryModel
import com.patrykandpatrick.vico.core.entry.EntryModel
import com.patrykandpatrick.vico.core.extension.ifNotNull
=======
import com.patrykandpatrick.vico.core.model.CartesianChartModel
>>>>>>> a9adfdbd

/**
 * Defines when an automatic scroll should be performed.
 */
<<<<<<< HEAD
public fun interface AutoScrollCondition<in Model : EntryModel<*>> {

=======
public fun interface AutoScrollCondition {
>>>>>>> a9adfdbd
    /**
     * Given a chart’s new and old models, defines whether an automatic scroll should be performed.
     */
    public fun shouldPerformAutoScroll(
        newModel: CartesianChartModel,
        oldModel: CartesianChartModel?,
    ): Boolean

    public companion object {
        /**
         * Prevents any automatic scrolling from occurring.
         */
<<<<<<< HEAD
        public val Never: AutoScrollCondition<EntryModel<*>> = AutoScrollCondition { _, _ -> false }
=======
        public val Never: AutoScrollCondition = AutoScrollCondition { _, _ -> false }
>>>>>>> a9adfdbd

        /**
         * Triggers an automatic scroll when the size of the model increases (that is, the contents of the chart become
         * wider).
         */
        public val OnModelSizeIncreased: AutoScrollCondition =
            AutoScrollCondition { newModel, oldModel ->
                oldModel != null && (newModel.models.size > oldModel.models.size || newModel.width > oldModel.width)
            }
    }
}<|MERGE_RESOLUTION|>--- conflicted
+++ resolved
@@ -16,23 +16,12 @@
 
 package com.patrykandpatrick.vico.core.scroll
 
-<<<<<<< HEAD
-import com.patrykandpatrick.vico.core.entry.ChartEntryModel
-import com.patrykandpatrick.vico.core.entry.EntryModel
-import com.patrykandpatrick.vico.core.extension.ifNotNull
-=======
 import com.patrykandpatrick.vico.core.model.CartesianChartModel
->>>>>>> a9adfdbd
 
 /**
  * Defines when an automatic scroll should be performed.
  */
-<<<<<<< HEAD
-public fun interface AutoScrollCondition<in Model : EntryModel<*>> {
-
-=======
 public fun interface AutoScrollCondition {
->>>>>>> a9adfdbd
     /**
      * Given a chart’s new and old models, defines whether an automatic scroll should be performed.
      */
@@ -45,11 +34,7 @@
         /**
          * Prevents any automatic scrolling from occurring.
          */
-<<<<<<< HEAD
-        public val Never: AutoScrollCondition<EntryModel<*>> = AutoScrollCondition { _, _ -> false }
-=======
         public val Never: AutoScrollCondition = AutoScrollCondition { _, _ -> false }
->>>>>>> a9adfdbd
 
         /**
          * Triggers an automatic scroll when the size of the model increases (that is, the contents of the chart become
