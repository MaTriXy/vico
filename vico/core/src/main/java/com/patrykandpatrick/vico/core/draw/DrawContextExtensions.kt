--- conflicted
+++ resolved
@@ -19,62 +19,42 @@
 import android.graphics.Canvas
 import android.graphics.RectF
 import com.patrykandpatrick.vico.core.DefaultColors
-<<<<<<< HEAD
 import com.patrykandpatrick.vico.core.context.CartesianDrawContext
-=======
-import com.patrykandpatrick.vico.core.chart.layout.HorizontalLayout
-import com.patrykandpatrick.vico.core.chart.values.ChartValues
->>>>>>> a9adfdbd
 import com.patrykandpatrick.vico.core.context.DefaultExtras
 import com.patrykandpatrick.vico.core.context.DrawContext
 import com.patrykandpatrick.vico.core.context.Extras
 
 /**
- * Calls the specified function block with [CartesianDrawContext.canvas] as its receiver.
+ * Calls the specified function block with [DrawContext.canvas] as its receiver.
  */
 public inline fun DrawContext.withCanvas(block: Canvas.() -> Unit) {
     canvas.block()
 }
 
 /**
- * Creates an anonymous implementation of [CartesianDrawContext].
+ * Creates an anonymous implementation of [DrawContext].
  *
  * @param canvas the canvas to draw the chart on.
  * @param density the pixel density of the screen (used in pixel size calculation).
  * @param isLtr whether the device layout is left-to-right.
-<<<<<<< HEAD
-=======
  * @param elevationOverlayColor the elevation overlay color. This is applied to components that cast shadows.
  * @param spToPx converts dimensions from sp to px.
->>>>>>> a9adfdbd
  */
 public fun drawContext(
     canvas: Canvas,
     density: Float = 1f,
     isLtr: Boolean = true,
     elevationOverlayColor: Long = DefaultColors.Light.elevationOverlayColor,
-<<<<<<< HEAD
     canvasBounds: RectF = RectF(0f, 0f, canvas.width.toFloat(), canvas.height.toFloat()),
-): DrawContext = object : DrawContext, Extras by DefaultExtras() {
-    override val canvasBounds: RectF = canvasBounds
-    override val elevationOverlayColor: Long = elevationOverlayColor
-    override var canvas: Canvas = canvas
-    override val density: Float = density
-    override val fontScale: Float = fontScale
-    override val isLtr: Boolean = isLtr
-=======
     spToPx: (Float) -> Float = { it },
 ): DrawContext =
     object : DrawContext, Extras by DefaultExtras() {
-        override val canvasBounds: RectF = RectF(0f, 0f, canvas.width.toFloat(), canvas.height.toFloat())
+        override val canvasBounds: RectF = canvasBounds
         override val elevationOverlayColor: Long = elevationOverlayColor
         override var canvas: Canvas = canvas
         override val density: Float = density
         override val isLtr: Boolean = isLtr
         override val isHorizontalScrollEnabled: Boolean = false
-        override val chartValues: ChartValues = ChartValues.Empty
-        override val horizontalLayout: HorizontalLayout = HorizontalLayout.Segmented
->>>>>>> a9adfdbd
 
         override fun withOtherCanvas(
             canvas: Canvas,
@@ -86,16 +66,9 @@
             this.canvas = originalCanvas
         }
 
-<<<<<<< HEAD
-    override fun reset() {
-        clearExtras()
-    }
-}
-=======
         override fun reset() {
             clearExtras()
         }
 
         override fun spToPx(sp: Float): Float = spToPx(sp)
-    }
->>>>>>> a9adfdbd
+    }