--- conflicted
+++ resolved
@@ -16,13 +16,7 @@
 
 package com.patrykandpatrick.vico.core.chart.values
 
-<<<<<<< HEAD
-import com.patrykandpatrick.vico.core.entry.ChartEntry
-import com.patrykandpatrick.vico.core.entry.ChartEntryModel
-import com.patrykandpatrick.vico.core.entry.EntryModel
-=======
 import com.patrykandpatrick.vico.core.axis.AxisPosition
->>>>>>> a9adfdbd
 import com.patrykandpatrick.vico.core.extension.orZero
 import com.patrykandpatrick.vico.core.model.CartesianChartModel
 import kotlin.math.max
@@ -52,11 +46,7 @@
     override fun getYRange(axisPosition: AxisPosition.Vertical?): ChartValues.YRange =
         yRanges[axisPosition] ?: yRanges.getValue(null)
 
-<<<<<<< HEAD
-    override var entryModel: EntryModel<*>? = null
-=======
     override var model: CartesianChartModel = CartesianChartModel.empty
->>>>>>> a9adfdbd
 
     /**
      * Updates [MutableChartValues.xStep] and [MutableChartValues.model].
@@ -70,27 +60,6 @@
     }
 
     /**
-<<<<<<< HEAD
-     * Attempts to update the stored values to the provided values.
-     * [MutableChartValues.minX] and [MutableChartValues.minY] can be updated to a lower value.
-     * [MutableChartValues.maxX] and [MutableChartValues.maxY] can be updated to a higher value.
-     * [MutableChartValues.entryModel] and [MutableChartValues.xStep] are always updated.
-     */
-    public fun tryUpdate(
-        minX: Float? = null,
-        maxX: Float? = null,
-        minY: Float? = null,
-        maxY: Float? = null,
-        xStep: Float? = null,
-        entryModel: EntryModel<*>? = this.entryModel,
-    ): MutableChartValues = apply {
-        if (minX != null) _minX = if (_minX != null) minOf(this.minX, minX) else minX
-        if (maxX != null) _maxX = if (_maxX != null) maxOf(this.maxX, maxX) else maxX
-        if (minY != null) _minY = if (_minY != null) minOf(this.minY, minY) else minY
-        if (maxY != null) _maxY = if (_maxY != null) maxOf(this.maxY, maxY) else maxY
-        if (xStep != null) _xStep = xStep
-        this.entryModel = entryModel
-=======
      * Tries to update the stored values. A minimum value can only be decreased. A maximum value can only be increased.
      */
     public fun tryUpdate(
@@ -106,7 +75,6 @@
         if (axisPosition != null) {
             yRanges[axisPosition]?.tryUpdate(minY, maxY) ?: run { yRanges[axisPosition] = MutableYRange(minY, maxY) }
         }
->>>>>>> a9adfdbd
     }
 
     /**
@@ -117,11 +85,7 @@
         _maxX = null
         yRanges.clear()
         _xStep = null
-<<<<<<< HEAD
-        entryModel = emptyChartEntryModel()
-=======
         model = CartesianChartModel.empty
->>>>>>> a9adfdbd
     }
 
     /**
