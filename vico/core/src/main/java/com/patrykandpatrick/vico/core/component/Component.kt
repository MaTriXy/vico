--- conflicted
+++ resolved
@@ -23,12 +23,8 @@
  * [Component] is a generic concept of an object that can be drawn on a canvas at a given pair of coordinates.
  * Its subclasses are used throughout the library.
  */
-<<<<<<< HEAD
 public interface Component : Margins {
 
-=======
-public abstract class Component : Margins by DefaultMargins() {
->>>>>>> a9adfdbd
     /**
      * Instructs the [Component] to draw itself at the given coordinates.
      */
