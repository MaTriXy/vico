--- conflicted
+++ resolved
@@ -16,48 +16,23 @@
 
 package com.patrykandpatrick.vico.core.chart.values
 
-<<<<<<< HEAD
-import com.patrykandpatrick.vico.core.chart.Chart
-import com.patrykandpatrick.vico.core.entry.EntryModel
-=======
 import com.patrykandpatrick.vico.core.axis.AxisPosition
 import com.patrykandpatrick.vico.core.chart.CartesianChart
 import com.patrykandpatrick.vico.core.model.CartesianChartModel
->>>>>>> a9adfdbd
 import kotlin.math.abs
 import kotlin.math.ceil
 
 /**
-<<<<<<< HEAD
- * Where [Chart]s get their data from.
- *
- * By default, [minX], [maxX], [minY], and [maxY] are equal to [EntryModel.minX],
- * [EntryModel.maxX], [EntryModel.minY], and [EntryModel.maxY], respectively,
- * but you can use [AxisValuesOverrider] to override these values.
-=======
  * Houses a [CartesianChart]’s [CartesianChartModel] and _x_ and _y_ ranges.
->>>>>>> a9adfdbd
  */
 public interface ChartValues {
     /**
-<<<<<<< HEAD
-     * The minimum value displayed on the x-axis. By default, this is equal to [EntryModel.minX] (the
-     * [EntryModel] instance being [entryModel]), but you can use [AxisValuesOverrider] to override this
-     * value.
-=======
      * The minimum _x_ value.
->>>>>>> a9adfdbd
      */
     public val minX: Float
 
     /**
-<<<<<<< HEAD
-     * The maximum value displayed on the x-axis. By default, this is equal to [EntryModel.maxX] (the
-     * [EntryModel] instance being [entryModel]), but you can use [AxisValuesOverrider] to override this
-     * value.
-=======
      * The maximum _x_ value.
->>>>>>> a9adfdbd
      */
     public val maxX: Float
 
@@ -72,39 +47,20 @@
     public val model: CartesianChartModel
 
     /**
-<<<<<<< HEAD
-     * The minimum value displayed on the y-axis. By default, this is equal to [EntryModel.minY] (the
-     * [EntryModel] instance being [entryModel]), but you can use [AxisValuesOverrider] to override this
-     * value.
-=======
      * Returns the _y_ range associated with the given [AxisPosition.Vertical] subclass. If [axisPosition] is `null` or
      * has no associated _y_ range, the global _y_ range is returned.
->>>>>>> a9adfdbd
      */
     public fun getYRange(axisPosition: AxisPosition.Vertical?): YRange
 
     /**
-<<<<<<< HEAD
-     * The maximum value displayed on the y-axis. By default, this is equal to [EntryModel.maxY] (the
-     * [EntryModel] instance being [entryModel]), but you can use [AxisValuesOverrider] to override this
-     * value.
-=======
      * The difference between [maxX] and [minX].
->>>>>>> a9adfdbd
      */
     public val xLength: Float get() = maxX - minX
 
     /**
-<<<<<<< HEAD
-     * The source of the associated [Chart]’s entries. The [EntryModel] defines the default values for [minX],
-     * [maxX], [minY], and [maxY].
-     */
-    public val entryModel: EntryModel<*>?
-=======
      * Returns the maximum number of major entries that can be present, based on [minX], [maxX], and [xStep].
      */
     public fun getMaxMajorEntryCount(): Int = ceil(abs(maxX - minX) / xStep + 1).toInt()
->>>>>>> a9adfdbd
 
     /**
      * Holds information on a _y_ range.
