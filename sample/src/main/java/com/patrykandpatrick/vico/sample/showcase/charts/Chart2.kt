--- conflicted
+++ resolved
@@ -22,18 +22,11 @@
 import androidx.compose.ui.graphics.Color
 import androidx.compose.ui.unit.dp
 import androidx.compose.ui.viewinterop.AndroidViewBinding
-<<<<<<< HEAD
-import com.patrykandpatrick.vico.compose.axis.horizontal.bottomAxis
-import com.patrykandpatrick.vico.compose.axis.vertical.startAxis
-import com.patrykandpatrick.vico.compose.chart.CartesianChartHost
-import com.patrykandpatrick.vico.compose.chart.column.columnChart
-=======
 import com.patrykandpatrick.vico.compose.axis.horizontal.rememberBottomAxis
 import com.patrykandpatrick.vico.compose.axis.vertical.rememberStartAxis
 import com.patrykandpatrick.vico.compose.chart.CartesianChartHost
 import com.patrykandpatrick.vico.compose.chart.layer.rememberColumnCartesianLayer
 import com.patrykandpatrick.vico.compose.chart.rememberCartesianChart
->>>>>>> a9adfdbd
 import com.patrykandpatrick.vico.compose.component.shapeComponent
 import com.patrykandpatrick.vico.compose.component.textComponent
 import com.patrykandpatrick.vico.compose.dimensions.dimensionsOf
@@ -71,21 +64,6 @@
 private fun ComposeChart2(modelProducer: CartesianChartModelProducer) {
     val thresholdLine = rememberThresholdLine()
     ProvideChartStyle(rememberChartStyle(chartColors)) {
-<<<<<<< HEAD
-        val defaultColumns = currentChartStyle.columnChart.columns
-        CartesianChartHost(
-            chart = columnChart(
-                columns = remember(defaultColumns) {
-                    defaultColumns.map { defaultColumn ->
-                        LineComponent(defaultColumn.color, COLUMN_WIDTH_DP, defaultColumn.shape)
-                    }
-                },
-                decorations = remember(thresholdLine) { listOf(thresholdLine) },
-            ),
-            chartModelProducer = chartEntryModelProducer,
-            startAxis = startAxis(valueFormatter = startAxisValueFormatter, maxLabelCount = START_AXIS_LABEL_COUNT),
-            bottomAxis = bottomAxis(labelSpacing = BOTTOM_AXIS_LABEL_SPACING, labelOffset = BOTTOM_AXIS_LABEL_OFFSET),
-=======
         val defaultColumns = currentChartStyle.columnLayer.columns
         CartesianChartHost(
             chart =
@@ -100,7 +78,6 @@
             modelProducer = modelProducer,
             startAxis = rememberStartAxis(valueFormatter = startAxisValueFormatter, itemPlacer = startAxisItemPlacer),
             bottomAxis = rememberBottomAxis(itemPlacer = bottomAxisItemPlacer),
->>>>>>> a9adfdbd
             marker = rememberMarker(),
             runInitialAnimation = false,
             horizontalLayout = horizontalLayout,
